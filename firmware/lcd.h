--- conflicted
+++ resolved
@@ -39,11 +39,9 @@
   */
 void lcd_update(void);
 
-<<<<<<< HEAD
-#endif // _LCD_H
-=======
 void lcd_set_pixel(uint8_t x, uint8_t y, uint8_t colour);
 void lcd_set_cusor(uint8_t x, uint8_t y);
 void lcd_write_char(uint8_t c, uint8_t colour);
 void lcd_write_string(char *s, uint8_t colour);
->>>>>>> 128c8bba
+
+#endif // _LCD_H